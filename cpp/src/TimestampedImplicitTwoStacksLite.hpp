#pragma once

#include<iostream>
#include<iterator>
#include<cassert>
#include "RingBufferQueue.hpp"
#include "ChunkedArrayQueue.hpp"

namespace timestamped_implicit_twostackslite {
    using namespace std;

    template<typename aggT, typename timeT>
    class __AggT {
    public:
        aggT _val;
        timeT _timestamp;
        __AggT() {}
        __AggT(aggT val_, timeT time_)
            : _val(val_), _timestamp(time_) {}
    };

    template<typename binOpFunc,
             typename Timestamp,
             typename queueT=RingBufferQueue<__AggT<typename binOpFunc::Partial, Timestamp>>>
    class Aggregate {
    public:
        typedef typename binOpFunc::In inT;
        typedef typename binOpFunc::Partial aggT;
        typedef typename binOpFunc::Out outT;
        typedef Timestamp timeT;
        typedef __AggT<aggT, timeT> AggT;

        Aggregate(binOpFunc binOp_, aggT identE_)
            : _q(), _num_flipped(0), _binOp(binOp_), _backSum(identE_), _identE(identE_) {}

        size_t size() { return _q.size(); }

        void insert(timeT const& time, inT const& v) {
            aggT lifted = _binOp.lift(v);
            _backSum = _binOp.combine(_backSum, lifted);
            _q.push_back(AggT(lifted, time));
        }

        void evict() {
            if (front_empty())
                flip();
            _q.pop_front();
            _num_flipped--;
        }

        outT query() {
            auto bp = _backSum;
            auto fp = (front_empty())?_identE:_q.front()._val;

            // std::cerr << "prequery: " << _binOp.combine(fp, bp) << std::endl;
            auto answer = _binOp.lower(_binOp.combine(fp, bp));
            // std::cerr << "query: " << bp << "--" << fp << "--" << answer << std::endl;
            return  answer;
        }

        timeT oldest() { return _q.front()._timestamp; }
        timeT youngest() {  return _q.back()._timestamp; }

    private:
        inline bool front_empty() { return _num_flipped == 0; }

        inline void flip() {
            // std::cerr << "evict: flippping" << std::endl;
            // front is empty, let's turn the "stack" implicity.
            iterT it = _q.end();
            size_t n = size();
            aggT running_sum = _identE;
            // std::cerr << "evict: ++++ (initial) running_sum " << running_sum << std::endl;
            for (size_t rep=0;rep<n;rep++) {
                // std::cerr << "evict: ++++ val " << local_agg._val << " ";
                --it;
                running_sum = _binOp.combine(it->_val, running_sum);
                // std::cerr << "running_sum " << running_sum << std::endl;
                it->_val = running_sum;
            }
            // reset the "back" stack
            _backSum = _identE;
            _num_flipped = n;
        }

        queueT _q;
        typedef typename queueT::iterator iterT;
        size_t _num_flipped;
        // the binary operator deck
        binOpFunc _binOp;
        aggT _backSum;
        aggT _identE;
    };

    template <typename timeT, class BinaryFunction, class T>
    Aggregate<BinaryFunction, timeT> make_aggregate(BinaryFunction f, T elem) {
        return Aggregate<BinaryFunction, timeT>(f, elem);
    }

    template <typename BinaryFunction, typename timeT>
    struct MakeAggregate {
        template <typename T>
        Aggregate<BinaryFunction, timeT> operator()(T elem) {
            BinaryFunction f;
            return make_aggregate<timeT, BinaryFunction>(f, elem);
        }
    };
}

namespace timestamped_rb_twostackslite {
<<<<<<< HEAD
    template<typename binOpFunc, typename Timestamp>
=======
    template<typename binOpFunc,
             typename Timestamp>
>>>>>>> 78cd97b9
        using Aggregate = timestamped_implicit_twostackslite::Aggregate <
            binOpFunc,
            Timestamp,
            RingBufferQueue<
<<<<<<< HEAD
                timestamped_implicit_twostackslite::__AggT<typename binOpFunc::Partial, Timestamp> > >;
    template <typename timeT, class BinaryFunction, class T>

=======
                timestamped_implicit_twostackslite::__AggT<
                    typename binOpFunc::Partial, 
                    Timestamp
                > 
            > 
        >;


    template <typename timeT, class BinaryFunction, class T>
>>>>>>> 78cd97b9
    Aggregate<BinaryFunction, timeT> make_aggregate(BinaryFunction f, T elem) {
        return Aggregate<BinaryFunction, timeT>(f, elem);
    }

    template <typename BinaryFunction, typename timeT>
    struct MakeAggregate {
        template <typename T>
        Aggregate<BinaryFunction, timeT> operator()(T elem) {
            BinaryFunction f;
            return make_aggregate<timeT, BinaryFunction>(f, elem);
        }
    };
}

namespace timestamped_chunked_twostackslite {
<<<<<<< HEAD
    template<typename binOpFunc, typename Timestamp>
        using Aggregate = timestamped_implicit_twostackslite::Aggregate <
            binOpFunc,
            Timestamp,
            ChunkedArrayQueue<
                timestamped_implicit_twostackslite::__AggT<typename binOpFunc::Partial, Timestamp> > >;
    template <typename timeT, class BinaryFunction, class T>

=======
    template<typename binOpFunc,
             typename Timestamp>
        using Aggregate = timestamped_implicit_twostackslite::Aggregate <
            binOpFunc,
            Timestamp,
            RingBufferQueue<
                timestamped_implicit_twostackslite::__AggT<
                    typename binOpFunc::Partial, 
                    Timestamp
                > 
            > 
        >;


    template <typename timeT, class BinaryFunction, class T>
>>>>>>> 78cd97b9
    Aggregate<BinaryFunction, timeT> make_aggregate(BinaryFunction f, T elem) {
        return Aggregate<BinaryFunction, timeT>(f, elem);
    }

    template <typename BinaryFunction, typename timeT>
    struct MakeAggregate {
        template <typename T>
        Aggregate<BinaryFunction, timeT> operator()(T elem) {
            BinaryFunction f;
            return make_aggregate<timeT, BinaryFunction>(f, elem);
        }
    };
}<|MERGE_RESOLUTION|>--- conflicted
+++ resolved
@@ -108,21 +108,12 @@
 }
 
 namespace timestamped_rb_twostackslite {
-<<<<<<< HEAD
-    template<typename binOpFunc, typename Timestamp>
-=======
     template<typename binOpFunc,
              typename Timestamp>
->>>>>>> 78cd97b9
         using Aggregate = timestamped_implicit_twostackslite::Aggregate <
             binOpFunc,
             Timestamp,
             RingBufferQueue<
-<<<<<<< HEAD
-                timestamped_implicit_twostackslite::__AggT<typename binOpFunc::Partial, Timestamp> > >;
-    template <typename timeT, class BinaryFunction, class T>
-
-=======
                 timestamped_implicit_twostackslite::__AggT<
                     typename binOpFunc::Partial, 
                     Timestamp
@@ -132,7 +123,6 @@
 
 
     template <typename timeT, class BinaryFunction, class T>
->>>>>>> 78cd97b9
     Aggregate<BinaryFunction, timeT> make_aggregate(BinaryFunction f, T elem) {
         return Aggregate<BinaryFunction, timeT>(f, elem);
     }
@@ -148,16 +138,6 @@
 }
 
 namespace timestamped_chunked_twostackslite {
-<<<<<<< HEAD
-    template<typename binOpFunc, typename Timestamp>
-        using Aggregate = timestamped_implicit_twostackslite::Aggregate <
-            binOpFunc,
-            Timestamp,
-            ChunkedArrayQueue<
-                timestamped_implicit_twostackslite::__AggT<typename binOpFunc::Partial, Timestamp> > >;
-    template <typename timeT, class BinaryFunction, class T>
-
-=======
     template<typename binOpFunc,
              typename Timestamp>
         using Aggregate = timestamped_implicit_twostackslite::Aggregate <
@@ -173,7 +153,6 @@
 
 
     template <typename timeT, class BinaryFunction, class T>
->>>>>>> 78cd97b9
     Aggregate<BinaryFunction, timeT> make_aggregate(BinaryFunction f, T elem) {
         return Aggregate<BinaryFunction, timeT>(f, elem);
     }
